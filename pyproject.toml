--- conflicted
+++ resolved
@@ -39,28 +39,9 @@
     "dask >= 2021.9.0",
 ]
 
-<<<<<<< HEAD
-[tool.poetry.dependencies]
-python = "^3.6"
-pyfftw = "^0.13.0"
-scipy = "^1.10.0"
-numpy = "^1.20.0"
-pywavelets = "^1.0.0"
-matplotlib = "^3.7.0"
-pillow = "^9.2.1"
-numba = "^0.57.0"
-scikit-image = "^0.21.0"
-matplotlib-scalebar = "^0.8.0"
-ase = "^3.22.0"
-h5py = "^3.0.0"
-dask = "^2023.5.1"
-nptyping = "^2.5.0"
-zarr = "^2.14.2"
-=======
 [project.urls]
 Homepage = "https://github.com/pycroscopy/stemtool"
 Issues = "https://github.com/pycroscopy/stemtool/issues"
->>>>>>> 81c3b0be
 
 
 [build-system]
